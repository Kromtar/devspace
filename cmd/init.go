--- conflicted
+++ resolved
@@ -223,7 +223,6 @@
 		DefaultValue:           cmd.appConfig.Name,
 		ValidationRegexPattern: v1.Kubernetes.RegexPatterns.Name,
 	})
-<<<<<<< HEAD
 
 	// cmd.appConfig.Container.Ports, _ = strconv.Atoi(stdinutil.GetFromStdin(&stdinutil.GetFromStdin_params{
 	// 	Question:               "Which port(s) does your application listen on? (separated by spaces)",
@@ -247,13 +246,7 @@
 		portInt, _ := strconv.Atoi(port)
 		cmd.appConfig.Container.Ports = append(cmd.appConfig.Container.Ports, portInt)
 	}
-=======
-	cmd.appConfig.Container.Port, _ = strconv.Atoi(stdinutil.GetFromStdin(&stdinutil.GetFromStdinParams{
-		Question:               "Which port does your application listen on?",
-		DefaultValue:           strconv.Itoa(cmd.appConfig.Container.Port),
-		ValidationRegexPattern: "^[1-9][0-9]{0,4}$",
-	}))
->>>>>>> 14c2d945
+
 	/* TODO
 	cmd.appConfig.External.Domain = stdinutil.GetFromStdin(&stdinutil.GetFromStdinParams{
 		Question:               "Which domain do you want to run your application on?",
