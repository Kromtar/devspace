--- conflicted
+++ resolved
@@ -45,21 +45,10 @@
 	return []string{base + ":*", base + ":" + name}
 }
 
-<<<<<<< HEAD
 // Hook is an interface to execute a specific hook type
 type Hook interface {
 	Execute(hook *latest.HookConfig, client kubectl.Client, config config.Config, dependencies []types.Dependency, extraEnv map[string]string, log logpkg.Logger) error
 }
-=======
-const (
-	// Before is used to tell devspace to execute a hook before a certain stage
-	Before When = "before"
-	// After is used to tell devspace to execute a hook after a certain stage
-	After When = "after"
-	// OnError is used to tell devspace to execute a hook after a certain error occurred
-	OnError When = "onError"
-)
->>>>>>> d6b2306f
 
 // LogExecuteHooks executes plugin hooks and config hooks and prints errors to the log
 func LogExecuteHooks(client kubectl.Client, config config.Config, dependencies []types.Dependency, extraEnv map[string]interface{}, log logpkg.Logger, events ...string) {
@@ -83,7 +72,6 @@
 	}
 }
 
-<<<<<<< HEAD
 // ExecuteHooks executes plugin hooks and config hooks
 func ExecuteHooks(client kubectl.Client, config config.Config, dependencies []types.Dependency, extraEnv map[string]interface{}, log logpkg.Logger, events ...string) error {
 	// call plugin first
@@ -91,11 +79,6 @@
 	if err != nil {
 		return err
 	}
-=======
-var (
-	_, stdout, _ = dockerterm.StdStreams()
-)
->>>>>>> d6b2306f
 
 	// now execute hooks
 	if config != nil {
@@ -116,24 +99,9 @@
 	return nil
 }
 
-<<<<<<< HEAD
 // executeSingle executes hooks at a specific time
 func executeSingle(client kubectl.Client, config config.Config, dependencies []types.Dependency, extraEnv map[string]string, log logpkg.Logger, event string) error {
 	if config == nil {
-=======
-// OnError is a convenient method to handle the resulting error of a hook execution.
-// Since we mostly return anyways after an error has occurred this only prints additional information why the hook failed
-func (e *executer) OnError(stage Stage, whichs []string, context Context, log logpkg.Logger) {
-	err := e.ExecuteMultiple(OnError, stage, whichs, context, log)
-	if err != nil {
-		log.Warnf("Hook failed: %v", err)
-	}
-}
-
-// Execute executes hooks at a specific time
-func (e *executer) Execute(when When, stage Stage, which string, context Context, log logpkg.Logger) error {
-	if e.config == nil {
->>>>>>> d6b2306f
 		return nil
 	}
 
