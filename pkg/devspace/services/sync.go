package services

import (
	"archive/tar"
	"compress/gzip"
	"fmt"
	"io"
	"io/ioutil"
	"net/http"
	"os"
	"path/filepath"
	"regexp"
	"strings"

	"github.com/devspace-cloud/devspace/pkg/devspace/config/constants"
	"github.com/devspace-cloud/devspace/pkg/devspace/config/generated"
	"github.com/devspace-cloud/devspace/pkg/devspace/config/versions/latest"
	"github.com/devspace-cloud/devspace/pkg/devspace/kubectl"
	"github.com/devspace-cloud/devspace/pkg/devspace/services/targetselector"
	"github.com/devspace-cloud/devspace/pkg/devspace/sync"
	"github.com/devspace-cloud/devspace/pkg/devspace/upgrade"
	"github.com/devspace-cloud/devspace/pkg/util/log"

	homedir "github.com/mitchellh/go-homedir"
	"github.com/pkg/errors"
	v1 "k8s.io/api/core/v1"
)

// SyncHelperBaseURL is the base url where to look for the sync helper
const SyncHelperBaseURL = "https://github.com/devspace-cloud/devspace/releases"

// SyncHelperTempFolder is the local folder where we store the sync helper
const SyncHelperTempFolder = "sync"

// SyncBinaryRegEx is the regexp that finds the correct download link for the sync helper binary
var SyncBinaryRegEx = regexp.MustCompile(`href="(\/devspace-cloud\/devspace\/releases\/download\/[^\/]*\/sync)"`)

// SyncHelperContainerPath is the path of the sync helper in the container
const SyncHelperContainerPath = "/tmp/sync"

// StartSyncFromCmd starts a new sync from command
func StartSyncFromCmd(config *latest.Config, kubeClient *kubectl.Client, cmdParameter targetselector.CmdParameter, localPath, containerPath string, exclude []string, verbose bool, log log.Logger) error {
	targetSelector, err := targetselector.NewTargetSelector(config, kubeClient, &targetselector.SelectorParameter{
		CmdParameter: cmdParameter,
	}, true, nil)
	if err != nil {
		return err
	}

	pod, container, err := targetSelector.GetContainer()
	if err != nil {
		return err
	}

	if containerPath == "" {
		containerPath = "."
	}
	if localPath == "" {
		localPath = "."
	}

	syncDone := make(chan bool)
	syncConfig := &latest.SyncConfig{
		LocalSubPath:  localPath,
		ContainerPath: containerPath,
	}
	if len(exclude) > 0 {
		syncConfig.ExcludePaths = exclude
	}

	log.StartWait("Starting sync...")
	syncClient, err := startSync(kubeClient, pod, container.Name, syncConfig, verbose, syncDone, log)
	log.StopWait()
	if err != nil {
		return errors.Wrap(err, "start sync")
	}

	err = syncClient.Start()
	if err != nil {
		return fmt.Errorf("Sync error: %v", err)
	}

	log.Donef("Sync started on %s <-> %s (Pod: %s/%s)", syncClient.LocalPath, containerPath, pod.Namespace, pod.Name)

	// Wait till sync is finished
	<-syncDone

	return nil
}

// StartSync starts the syncing functionality
func StartSync(config *latest.Config, generatedConfig *generated.Config, kubeClient *kubectl.Client, verboseSync bool, log log.Logger) ([]*sync.Sync, error) {
	if config.Dev.Sync == nil {
		return []*sync.Sync{}, nil
	}

	syncClients := make([]*sync.Sync, 0, len(config.Dev.Sync))
	for _, syncConfig := range config.Dev.Sync {
		var imageSelector []string
		if syncConfig.ImageName != "" {
			imageConfigCache := generatedConfig.GetActive().GetImageCache(syncConfig.ImageName)
			if imageConfigCache.ImageName != "" {
				imageSelector = []string{imageConfigCache.ImageName + ":" + imageConfigCache.Tag}
			}
		}

		selector, err := targetselector.NewTargetSelector(config, kubeClient, &targetselector.SelectorParameter{
			ConfigParameter: targetselector.ConfigParameter{
				Selector:      syncConfig.Selector,
				Namespace:     syncConfig.Namespace,
				LabelSelector: syncConfig.LabelSelector,
				ContainerName: syncConfig.ContainerName,
			},
		}, false, imageSelector)
		if err != nil {
			return nil, fmt.Errorf("Error creating target selector: %v", err)
		}

<<<<<<< HEAD
		log.StartWait("Sync: Waiting for containers to start...")
		pod, container, err := selector.GetContainer(client)
=======
		log.StartWait("Sync: Waiting for pods...")
		pod, container, err := selector.GetContainer()
>>>>>>> 4ca6f3a6
		log.StopWait()
		if err != nil {
			return nil, fmt.Errorf("Unable to start sync, because an error occured during pod selection: %v", err)
		}

		log.StartWait("Starting sync...")
		syncClient, err := startSync(kubeClient, pod, container.Name, syncConfig, verboseSync, nil, nil)
		log.StopWait()
		if err != nil {
			return nil, errors.Wrap(err, "start sync")
		}

		err = syncClient.Start()
		if err != nil {
			return nil, fmt.Errorf("Sync error: %v", err)
		}

		containerPath := "."
		if syncConfig.ContainerPath != "" {
			containerPath = syncConfig.ContainerPath
		}

		log.Donef("Sync started on %s <-> %s (Pod: %s/%s)", syncClient.LocalPath, containerPath, pod.Namespace, pod.Name)

		if syncConfig.WaitInitialSync != nil && *syncConfig.WaitInitialSync == true {
			log.StartWait("Sync: waiting for intial sync to complete")
			<-syncClient.Options.UpstreamInitialSyncDone
			<-syncClient.Options.DownstreamInitialSyncDone
			log.StopWait()
		}

		syncClients = append(syncClients, syncClient)
	}

	return syncClients, nil
}

func startSync(kubeClient *kubectl.Client, pod *v1.Pod, container string, syncConfig *latest.SyncConfig, verbose bool, syncDone chan bool, customLog log.Logger) (*sync.Sync, error) {
	err := injectSync(kubeClient, pod, container)
	if err != nil {
		return nil, err
	}

	localPath := "."
	if syncConfig.LocalSubPath != "" {
		localPath = syncConfig.LocalSubPath
	}

	containerPath := "."
	if syncConfig.ContainerPath != "" {
		containerPath = syncConfig.ContainerPath
	}

	options := &sync.Options{
		Verbose:  verbose,
		SyncDone: syncDone,
		Log:      customLog,
	}

	if len(syncConfig.ExcludePaths) > 0 {
		options.ExcludePaths = syncConfig.ExcludePaths
	}

	if len(syncConfig.DownloadExcludePaths) > 0 {
		options.DownloadExcludePaths = syncConfig.DownloadExcludePaths
	}

	if len(syncConfig.UploadExcludePaths) > 0 {
		options.UploadExcludePaths = syncConfig.UploadExcludePaths
	}

	if syncConfig.WaitInitialSync != nil && *syncConfig.WaitInitialSync == true {
		options.UpstreamInitialSyncDone = make(chan bool)
		options.DownstreamInitialSyncDone = make(chan bool)
	}

	if syncConfig.BandwidthLimits != nil {
		if syncConfig.BandwidthLimits.Download != nil {
			options.DownstreamLimit = *syncConfig.BandwidthLimits.Download * 1024
		}

		if syncConfig.BandwidthLimits.Upload != nil {
			options.UpstreamLimit = *syncConfig.BandwidthLimits.Upload * 1024
		}
	}

	syncClient, err := sync.NewSync(localPath, options)
	if err != nil {
		return nil, errors.Wrap(err, "create sync")
	}

	// Start upstream
	upStdinReader, upStdinWriter, err := os.Pipe()
	if err != nil {
		return nil, errors.Wrap(err, "create pipe")
	}
	upStdoutReader, upStdoutWriter, err := os.Pipe()
	if err != nil {
		return nil, errors.Wrap(err, "create pipe")
	}

	go startStream(syncClient, kubeClient, pod, container, []string{SyncHelperContainerPath, "--upstream", containerPath}, upStdinReader, upStdoutWriter)

	err = syncClient.InitUpstream(upStdoutReader, upStdinWriter)
	if err != nil {
		return nil, errors.Wrap(err, "init upstream")
	}

	// Start downstream
	downstreamArgs := []string{SyncHelperContainerPath, "--downstream"}
	for _, exclude := range options.ExcludePaths {
		downstreamArgs = append(downstreamArgs, "--exclude", exclude)
	}
	for _, exclude := range options.DownloadExcludePaths {
		downstreamArgs = append(downstreamArgs, "--exclude", exclude)
	}
	downstreamArgs = append(downstreamArgs, containerPath)

	downStdinReader, downStdinWriter, err := os.Pipe()
	if err != nil {
		return nil, errors.Wrap(err, "create pipe")
	}
	downStdoutReader, downStdoutWriter, err := os.Pipe()
	if err != nil {
		return nil, errors.Wrap(err, "create pipe")
	}

	go startStream(syncClient, kubeClient, pod, container, downstreamArgs, downStdinReader, downStdoutWriter)

	err = syncClient.InitDownstream(downStdoutReader, downStdinWriter)
	if err != nil {
		return nil, errors.Wrap(err, "init downstream")
	}

	return syncClient, nil
}

func startStream(syncClient *sync.Sync, kubeClient *kubectl.Client, pod *v1.Pod, container string, command []string, reader io.Reader, writer io.Writer) {
	stderr, err := ioutil.TempFile("", "")
	if err != nil {
		log.Warnf("Couldn't create temp file for stream %s: %v", strings.Join(command, " "), err)
		return
	}
	defer os.Remove(stderr.Name())

	err = kubeClient.ExecStream(pod, container, command, false, reader, writer, stderr)
	if err != nil {
		stderr.Close()

		// Read stderr
		stderr, _ := ioutil.ReadFile(stderr.Name())
		if stderr == nil {
			stderr = []byte{}
		}

		syncClient.Stop(fmt.Errorf("Sync - connection lost to pod %s/%s: %s %v", pod.Namespace, pod.Name, string(stderr), err))
	}
}

func injectSync(kubeClient *kubectl.Client, pod *v1.Pod, container string) error {
	// Compare sync versions
	version := upgrade.GetRawVersion()
	if version == "" {
		version = "latest"
	}

	// Check if sync is already in pod
	stdout, _, err := kubeClient.ExecBuffered(pod, container, []string{"/tmp/sync", "--version"}, nil)
	if err != nil || version != string(stdout) {
		homedir, err := homedir.Dir()
		if err != nil {
			return err
		}

		syncBinaryFolder := filepath.Join(homedir, constants.DefaultHomeDevSpaceFolder, SyncHelperTempFolder, version)
		filepath := filepath.Join(syncBinaryFolder, "sync")

		// Download sync helper if necessary
		err = downloadSyncHelper(filepath, syncBinaryFolder, version)
		if err != nil {
			return errors.Wrap(err, "download sync helper")
		}

		// Inject sync helper
		err = injectSyncHelper(kubeClient, pod, container, filepath)
		if err != nil {
			return errors.Wrap(err, "inject sync helper")
		}
	}

	return nil
}

func downloadSyncHelper(filepath, syncBinaryFolder, version string) error {
	// Check if file exists
	_, err := os.Stat(filepath)
	if err == nil {
		return nil
	}

	// Make sync binary
	err = os.MkdirAll(syncBinaryFolder, 0755)
	if err != nil {
		return errors.Wrap(err, "mkdir sync binary folder")
	}

	return downloadFile(version, filepath)
}

func downloadFile(version string, filepath string) error {
	// Create download url
	url := ""
	if version == "latest" {
		url = fmt.Sprintf("%s/%s", SyncHelperBaseURL, version)
	} else {
		url = fmt.Sprintf("%s/tag/%s", SyncHelperBaseURL, version)
	}

	// Download html
	resp, err := http.Get(url)
	if err != nil {
		return errors.Wrap(err, "get url")
	}

	body, err := ioutil.ReadAll(resp.Body)
	if err != nil {
		return errors.Wrap(err, "read body")
	}

	matches := SyncBinaryRegEx.FindStringSubmatch(string(body))
	if len(matches) != 2 {
		return fmt.Errorf("Couldn't find sync helper in github release %s at url %s", version, url)
	}

	out, err := os.Create(filepath)
	if err != nil {
		return errors.Wrap(err, "create filepath")
	}
	defer out.Close()

	resp, err = http.Get("https://github.com" + matches[1])
	if err != nil {
		return errors.Wrap(err, "download sync helper")
	}
	defer resp.Body.Close()

	_, err = io.Copy(out, resp.Body)
	if err != nil {
		return errors.Wrap(err, "download sync helper to file")
	}

	return nil
}

func injectSyncHelper(kubeClient *kubectl.Client, pod *v1.Pod, container string, filepath string) error {
	// Compress the sync helper and then copy it to the container
	reader, writer, err := os.Pipe()
	if err != nil {
		return errors.Wrap(err, "create pipe")
	}

	defer reader.Close()
	defer writer.Close()

	// Start reading on the other end
	errChan := make(chan error)
	go func() {
		errChan <- kubeClient.CopyFromReader(pod, container, "/tmp", reader)
	}()

	// Use compression
	gw := gzip.NewWriter(writer)
	defer gw.Close()

	// Create tar writer
	tarWriter := tar.NewWriter(gw)
	defer tarWriter.Close()

	// Stat sync helper
	stat, err := os.Stat(filepath)
	if err != nil {
		return errors.Wrap(err, "stat sync helper")
	}

	// Open file
	f, err := os.Open(filepath)
	if err != nil {
		return errors.Wrap(err, "open file")
	}

	defer f.Close()

	hdr, err := tar.FileInfoHeader(stat, filepath)
	if err != nil {
		return errors.Wrap(err, "create tar file info header")
	}

	hdr.Name = "sync"

	// Set permissions correctly
	hdr.Mode = 0777
	hdr.Uid = 0
	hdr.Uname = "root"
	hdr.Gid = 0
	hdr.Gname = "root"

	if err := tarWriter.WriteHeader(hdr); err != nil {
		return errors.Wrap(err, "tar write header")
	}

	if _, err := io.Copy(tarWriter, f); err != nil {
		return errors.Wrap(err, "tar copy file")
	}

	// Close all writers and file
	f.Close()
	tarWriter.Close()
	gw.Close()
	writer.Close()

	return <-errChan
}<|MERGE_RESOLUTION|>--- conflicted
+++ resolved
@@ -116,13 +116,8 @@
 			return nil, fmt.Errorf("Error creating target selector: %v", err)
 		}
 
-<<<<<<< HEAD
 		log.StartWait("Sync: Waiting for containers to start...")
-		pod, container, err := selector.GetContainer(client)
-=======
-		log.StartWait("Sync: Waiting for pods...")
 		pod, container, err := selector.GetContainer()
->>>>>>> 4ca6f3a6
 		log.StopWait()
 		if err != nil {
 			return nil, fmt.Errorf("Unable to start sync, because an error occured during pod selection: %v", err)
