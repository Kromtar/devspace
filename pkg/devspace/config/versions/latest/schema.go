--- conflicted
+++ resolved
@@ -1494,13 +1494,8 @@
 	// system.
 	Commands []VariableCommand `yaml:"commands,omitempty" json:"commands,omitempty" jsonschema_extras:"group=execution" jsonschema_description:"Commands are additional commands that can be used to run a different command on a different operating system."`
 
-<<<<<<< HEAD
 	// AlwaysResolve makes sure this variable will always be resolved and not only if it is used somewhere. Defaults to true.
-	AlwaysResolve *bool `yaml:"alwaysResolve,omitempty" json:"alwaysResolve,omitempty"`
-=======
-	// AlwaysResolve makes sure this variable will always be resolved and not only if it is used somewhere
-	AlwaysResolve bool `yaml:"alwaysResolve,omitempty" json:"alwaysResolve,omitempty" jsonschema_description:"AlwaysResolve makes sure this variable will always be resolved and not only if it is used somewhere."`
->>>>>>> 3f244905
+	AlwaysResolve *bool `yaml:"alwaysResolve,omitempty" json:"alwaysResolve,omitempty" jsonschema_description:"AlwaysResolve makes sure this variable will always be resolved and not only if it is used somewhere."`
 
 	// Source defines where the variable should be taken from
 	Source VariableSource `yaml:"source,omitempty" json:"source,omitempty" jsonschema_description:"Source defines where the variable should be taken from." jsonschema:"enum=all,enum=env,enum=input,enum=command,enum=none"`
