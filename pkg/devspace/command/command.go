--- conflicted
+++ resolved
@@ -21,11 +21,7 @@
 		if cmd.Name == name {
 			shellCommand = cmd.Command
 			shellArgs = cmd.Args
-<<<<<<< HEAD
 			appendArgs = cmd.AppendArgs
-=======
-			appendArgs = cmd.AppendArgs == nil || *cmd.AppendArgs
->>>>>>> d6b2306f
 			break
 		}
 	}
